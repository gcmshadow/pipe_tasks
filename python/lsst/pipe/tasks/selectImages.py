--- conflicted
+++ resolved
@@ -24,11 +24,7 @@
 import lsst.afw.geom as afwGeom
 import lsst.pipe.base as pipeBase
 
-<<<<<<< HEAD
-__all__ = ["BaseSelectImagesTask", "BaseExposureInfo", "BadSelectImagesTask", "DatabaseSelectImagesConfig"]
-=======
-__all__ = ["BaseSelectImagesTask", "BaseExposureInfo", "WcsSelectImagesTask"]
->>>>>>> 1ac80a12
+__all__ = ["BaseSelectImagesTask", "BaseExposureInfo", "WcsSelectImagesTask", "DatabaseSelectImagesConfig"]
 
 class DatabaseSelectImagesConfig(pexConfig.Config):
     """Configuration for BaseSelectImagesTask, using a database"""
@@ -165,10 +161,6 @@
     def __init__(self, dataRef, header, wcs, dims):
         super(SelectStruct, self).__init__(dataRef=dataRef, header=header, wcs=wcs, dims=dims)
 
-<<<<<<< HEAD
-    def _runArgDictFromDataId(self, dataId):        
-        raise RuntimeError("No select task specified")
-=======
 
 class WcsSelectImagesTask(BaseSelectImagesTask):
     """Select images using their Wcs"""
@@ -203,5 +195,4 @@
         return pipeBase.Struct(
             dataRefList = dataRefList if makeDataRefList else None,
             exposureInfoList = exposureInfoList,
-        )
->>>>>>> 1ac80a12
+        )